--- conflicted
+++ resolved
@@ -202,13 +202,7 @@
 		e.queue.Add(key)
 	}
 
-<<<<<<< HEAD
-	triggerTime := getPodLastTransitionTime(pod)
-	if triggerTime != nil {
-=======
-
 	if triggerTime := getPodLastTransitionTime(pod); triggerTime != nil {
->>>>>>> 6f15eec0
 		for key := range services {
 			e.triggerTimeTracker.observe(key, *triggerTime)
 		}
